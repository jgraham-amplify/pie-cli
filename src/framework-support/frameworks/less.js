--- conflicted
+++ resolved
@@ -4,11 +4,7 @@
   }
   return {
     npmDependencies: {
-<<<<<<< HEAD
       'less-loader': '^2.2.3'
-=======
-      'less-loader': '^2.2.3',
->>>>>>> 7c41ff46
     },
     webpackLoaders: () => [
       {
