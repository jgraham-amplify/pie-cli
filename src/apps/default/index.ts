--- conflicted
+++ resolved
@@ -85,12 +85,7 @@
       DefaultApp.CONFIGURE_BUNDLE,
       this.config.dir);
 
-<<<<<<< HEAD
-    const result = await buildWebpack(config, DefaultApp.CONFIGURE_WEBPACK_CONFIG);
-    logger.silly('build result: ', result);
-=======
     await buildWebpack(config, DefaultApp.CONFIGURE_WEBPACK_CONFIG);
->>>>>>> b7e3bdaf
     return [DefaultApp.CONFIGURE_BUNDLE];
   }
 
