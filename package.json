--- conflicted
+++ resolved
@@ -1,10 +1,6 @@
 {
   "name": "pie",
-<<<<<<< HEAD
-  "version": "2.3.0",
-=======
   "version": "2.3.1-prerelease",
->>>>>>> 42430c22
   "description": "The Portable Interaction Elements framework CLI",
   "preferGlobal": true,
   "bin": {
