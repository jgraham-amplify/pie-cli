{
  "name": "pie",
<<<<<<< HEAD
  "version": "10.6.2",
=======
  "version": "10.6.3",
>>>>>>> 654e844e
  "description": "The Portable Interaction Elements framework CLI",
  "preferGlobal": true,
  "bin": {
    "pie": "bin/pie"
  },
  "scripts": {
    "test": "./node_modules/.bin/gulp test",
    "prepublish": "npm run build",
    "build": "./node_modules/.bin/gulp build",
    "it": "./node_modules/.bin/gulp it",
    "dev": "./node_modules/.bin/gulp dev",
    "release": "./node_modules/.bin/release-it",
    "release-beta": "./node_modules/.bin/release-it --preRelease=beta",
    "source-maps": "gulp build && ./node_modules/.bin/tsc"
  },
  "repository": "pie-framework/pie-cli.git",
  "engines": {
    "node": ">=9.4.0",
    "npm": ">=5.6.0"
  },
  "keywords": [
    "pie",
    "cli"
  ],
  "author": "info@corespring.org",
  "license": "ISC",
  "bugs": {
    "url": "https://github.com/pie-framework/pie-cli/issues"
  },
  "homepage": "https://github.com/pie-framework/pie-cli#readme",
  "devDependencies": {
    "@types/acorn": "^4.0.1",
    "@types/babel-core": "^6.7.14",
    "@types/bluebird": "^3.5.0",
    "@types/chokidar": "^1.4.31",
    "@types/ejs": "^2.3.33",
    "@types/express": "^4.0.35",
    "@types/fs-extra": "3.0.3",
    "@types/glob": "^5.0.30",
    "@types/jsesc": "^0.4.29",
    "@types/lodash": "^4.14.55",
    "@types/marked": "0.0.28",
    "@types/node": "^8.0.8",
    "@types/node-emoji": "^1.4.0",
    "@types/pug": "^2.0.4",
    "@types/resolve": "0.0.4",
    "@types/semver": "^5.3.31",
    "@types/source-map": "^0.5.0",
    "@types/strip-ansi": "^3.0.0",
    "@types/temp": "^0.8.29",
    "@types/touch": "0.0.1",
    "@types/webpack": "^3.0.1",
    "acorn": "^5.1.1",
    "babel-cli": "^6.24.0",
    "babel-register": "^6.24.0",
    "chai": "^4.0.2",
    "conventional-changelog-cli": "^1.3.8",
    "gulp": "^3.9.1",
    "gulp-git": "^2.1.0",
    "gulp-mocha": "^4.1.0",
    "gulp-sourcemaps": "^2.4.1",
    "gulp-typescript": "^3.1.6",
    "gulp-util": "^3.0.8",
    "mocha": "^3.2.0",
    "proxyquire": "^1.7.11",
    "release-it": "^6.1.1",
    "run-sequence": "^2.0.0",
    "sinon": "^2.0.0",
    "temp": "^0.8.3",
    "tslint": "^5.5.0",
    "typescript": "^2.7.2"
  },
  "dependencies": {
    "@pie-cli-libs/installer": "^1.5.4",
    "@pie-cli-libs/hash": "^1.5.1",
    "ajv": "^5.2.1",
    "archiver": "^2.0.0",
    "babel-core": "^6.24.0",
    "babel-loader": "^7.1.1",
    "babel-plugin-transform-es2015-modules-commonjs": "^6.24.0",
    "bluebird": "^3.5.0",
    "chalk": "^2.3.0",
    "change-case": "^3.0.1",
    "chokidar": "^1.6.1",
    "ejs": "^2.5.6",
    "express": "^4.15.2",
    "file-loader": "^1.1.11",
    "fs-extra": "^3.0.1",
    "github": "^13.1.0",
    "glob": "^7.1.1",
    "graceful-fs": "^4.2.3",
    "hosted-git-info": "^2.5.0",
    "invariant": "^2.2.2",
    "jsesc": "^2.4.0",
    "lodash": "^4.17.4",
    "log-factory": "^1.0.0",
    "log-symbols": "^1.0.2",
    "marked": "^0.3.6",
    "marked-terminal": "^2.0.0",
    "minimist": "^1.2.0",
    "ora": "^1.2.0",
    "pie-catalog-client": "^2.3.1",
    "pie-controller": "^3.3.0",
    "pie-player": "^3.4.0",
    "pie-support-less": "PieLabs/pie-support-less#master",
    "pie-support-react": "PieLabs/pie-support-react#16",
    "pug": "^2.0.0-beta9",
    "raw-loader": "^0.5.1",
    "resolve": "^1.3.2",
    "semver": "^5.3.0",
    "simple-git": "^1.85.0",
    "sockjs": "^0.3.18",
    "strip-ansi": "^4.0.0",
    "touch": "^3.1.0",
    "url-loader": "^0.5.9",
    "webpack": "^3.1.0",
    "webpack-dev-middleware": "^1.10.1"
  }
}<|MERGE_RESOLUTION|>--- conflicted
+++ resolved
@@ -1,10 +1,6 @@
 {
   "name": "pie",
-<<<<<<< HEAD
-  "version": "10.6.2",
-=======
   "version": "10.6.3",
->>>>>>> 654e844e
   "description": "The Portable Interaction Elements framework CLI",
   "preferGlobal": true,
   "bin": {
