--- conflicted
+++ resolved
@@ -7,11 +7,9 @@
     describe('js', () => {
       it('returns a custom element declaration', () => {
         let d = new mod.ElementDeclaration('my-tag');
-<<<<<<< HEAD
-        expect(d.js).to.include(`customElements.define('my-tag', MyTag);`);
-=======
-        expect(d.js).to.eql(`import MyTag from 'my-tag';\nif(!customElements.get('my-tag')){\ncustomElements.define('my-tag', MyTag);\n}`);
->>>>>>> 53a01eae
+        expect(d.js).to.eql(
+          `import MyTag from 'my-tag';\nif(!customElements.get('my-tag')){\ncustomElements.define('my-tag', MyTag);\n}`
+        );
       });
     });
   });
