const gulp = require('gulp'),
  mocha = require('gulp-mocha'),
  releaseHelper = require('release-helper'),
  ts = require('gulp-typescript'),
  tsProject = ts.createProject('tsconfig.json'),
  fsExtra = require('fs-extra'),
<<<<<<< HEAD
  runSequence = require('run-sequence'), 
  path = require('path');
=======
  runSequence = require('run-sequence');
>>>>>>> 4006e6c9

//Init custom release tasks
releaseHelper.init(gulp);

let glue = suffix => gulp.src(`src/**/*.${suffix}`).pipe(gulp.dest('lib'));

let watch = (suffix, tasks) => {
  tasks = tasks ? tasks : [suffix];
  return gulp.watch(`src/**/*.${suffix}`, tasks);
}

gulp.task('pug', () => glue('pug'));
gulp.task('md', () => glue('md'));
gulp.task('ejs', () => glue('ejs'));
gulp.task('json', () => glue('json'));

gulp.task('ts', () => {
  let tsResult = tsProject.src()
    .pipe(tsProject());
  return tsResult.js.pipe(gulp.dest('lib'));
});

gulp.task('watch-ts', () => watch('ts'));
gulp.task('watch-pug', () => watch('pug'));
gulp.task('watch-ejs', () => watch('ejs'));
gulp.task('watch-md', () => watch('md'));

gulp.task('unit', ['build'], () => {
  return gulp.src('test/unit/**/*.js', { read: false })
    .pipe(mocha({ require: ['babel-register'] }));
});

gulp.task('it', ['build'], () => {
  return gulp.src('test/integration/**/*-test.js', { read: false })
    .pipe(mocha({ require: ['babel-register'] }));
});

gulp.task('clean', (done) => {
  fsExtra.remove('lib', done);
})

<<<<<<< HEAD

gulp.task('build', done => runSequence('clean', ['md', 'ejs', 'pug', 'ts', 'json'], done));
=======
gulp.task('build', done => runSequence('clean', ['md', 'ejs', 'pug', 'ts'], done));
>>>>>>> 4006e6c9

gulp.task('dev', ['build', 'watch-md', 'watch-ejs', 'watch-pug', 'watch-ts']);

gulp.task('test', ['unit']);<|MERGE_RESOLUTION|>--- conflicted
+++ resolved
@@ -4,12 +4,8 @@
   ts = require('gulp-typescript'),
   tsProject = ts.createProject('tsconfig.json'),
   fsExtra = require('fs-extra'),
-<<<<<<< HEAD
   runSequence = require('run-sequence'), 
   path = require('path');
-=======
-  runSequence = require('run-sequence');
->>>>>>> 4006e6c9
 
 //Init custom release tasks
 releaseHelper.init(gulp);
@@ -24,7 +20,6 @@
 gulp.task('pug', () => glue('pug'));
 gulp.task('md', () => glue('md'));
 gulp.task('ejs', () => glue('ejs'));
-gulp.task('json', () => glue('json'));
 
 gulp.task('ts', () => {
   let tsResult = tsProject.src()
@@ -51,12 +46,7 @@
   fsExtra.remove('lib', done);
 })
 
-<<<<<<< HEAD
-
-gulp.task('build', done => runSequence('clean', ['md', 'ejs', 'pug', 'ts', 'json'], done));
-=======
 gulp.task('build', done => runSequence('clean', ['md', 'ejs', 'pug', 'ts'], done));
->>>>>>> 4006e6c9
 
 gulp.task('dev', ['build', 'watch-md', 'watch-ejs', 'watch-pug', 'watch-ts']);
 
