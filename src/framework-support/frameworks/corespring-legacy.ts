import { SupportInfo } from '../support-info';
import { resolve } from 'path';

let startsWith = (s: string, t: string): boolean => s.indexOf(t) === 0;
let endsWith = (s: string, t: string): boolean => s.indexOf(t) === (s.length - t.length);

export function support(dependencies, rootDir: string): SupportInfo {

  let isLegacy = Object.getOwnPropertyNames(dependencies).filter(name => {
    return startsWith(name, 'corespring-') && endsWith(name, '-ng15');
  }).length > 0;

  if (isLegacy) {
    return {
      /** 
       * Note: This is a temporary option only present to handle the
       * MathJax dependency and we plan to remove it.
       */
      externals: {
        js: ['//cdn.mathjax.org/mathjax/2.7-latest/MathJax.js?config=TeX-AMS-MML_HTMLorMML']
      },
      npmDependencies: {
        'css-loader': '0.9.0',
        'file-loader': '^0.9.0',
        'less-loader': '^2.2.3'
      },
      rules: [
        //Mathquill font support
        {
          test: /font\/.*\.(otf|eot|svg|ttf|woff|woff2)([#?].*)?$/,
          use: [
            {
              loader: 'file-loader',
              options: {
                name: "public/font/[name].[ext]"
              }
            }
          ]
        },

        {
          test: /fonts\/.*\.(eot|svg|ttf|woff|woff2)([#?].*)?$/,
          use: [
            {
              loader: 'file-loader',
              options: {
                name: "public/fonts/[name].[ext]"
              }
            }
          ]
        },
        /* Ignore other asset links to legacy-component-dependencies */
        {
          test: /.*corespring-legacy-component-dependencies.*\.(svg|png)/,

          include: [
            //libs with a nested reference to component-dependencies
            /.*node_modules\/.*node_modules.*/
          ],
          use: [
            {
              loader: 'file-loader',
              options: {
                emitFile: false,
              }
            }
          ]
        },
        {
          test: /.*corespring-legacy-component-dependencies.*\.(svg|png)/,
          exclude: [
            //libs with a nested reference to component-dependencies
            /.*node_modules\/.*node_modules.*/
          ],
          use: [
            {
              loader: 'file-loader',
              options: {
                name: "public/[path][name].[ext]",
<<<<<<< HEAD
                context: resolve(rootDir, "./node_modules/corespring-legacy-component-dependencies/libs/styles")
=======
                context: "./node_modules/corespring-legacy-component-dependencies/libs/styles"
>>>>>>> 0a476343
              }
            }
          ]
        },
        {
          test: /\/images\/feedback\/.*\.png/,
          use: [
            {
              loader: 'file-loader',
              options: {
                name: 'public/images/feedback/[name].[ext]'
              }
            }
          ]
        }
      ]
    }
  }
}<|MERGE_RESOLUTION|>--- conflicted
+++ resolved
@@ -77,11 +77,8 @@
               loader: 'file-loader',
               options: {
                 name: "public/[path][name].[ext]",
-<<<<<<< HEAD
                 context: resolve(rootDir, "./node_modules/corespring-legacy-component-dependencies/libs/styles")
-=======
                 context: "./node_modules/corespring-legacy-component-dependencies/libs/styles"
->>>>>>> 0a476343
               }
             }
           ]
