{
<<<<<<< HEAD
  "name": "pie-cli",
  "version": "1.3.0",
  "description": "The pie cli",
=======
  "name": "pie",
  "version": "1.4.0-alpha",
  "description": "The Portable Interaction Elements framework CLI",
>>>>>>> 812b2b28
  "preferGlobal": true,
  "bin": {
    "pie": "bin/pie"
  },
  "scripts": {
    "test": "./node_modules/.bin/mocha --require babel-register test/unit/**/*",
    "prepublish": "npm run build",
    "build": "gulp build",
    "it": "./node_modules/.bin/mocha --require babel-register test/integration/**",
    "postinstall": "./dev/bin/postinstall",
    "dev": "./node_modules/.bin/gulp dev"
  },
  "repository": {
    "type": "git",
    "url": "git+ssh://git@github.com/PieLabs/pie-cli.git"
  },
  "engines": {
    "node": ">=6.7.0",
    "npm": ">=3.10.7"
  },
  "keywords": [
    "pie",
    "cli"
  ],
  "author": "info@corespring.org",
  "license": "ISC",
  "bugs": {
    "url": "https://github.com/PieLabs/pie-cli/issues"
  },
  "homepage": "https://github.com/PieLabs/pie-cli#readme",
  "devDependencies": {
    "acorn": "^4.0.3",
    "babel-cli": "^6.14.0",
    "babel-plugin-transform-es2015-modules-commonjs": "^6.16.0",
    "babel-plugin-transform-flow-strip-types": "^6.14.0",
    "babel-watch": "^2.0.3",
    "chai": "^3.5.0",
    "eslint": "^3.9.1",
    "eslint-plugin-react": "^6.4.1",
    "expand-home-dir": "0.0.3",
    "flow": "^0.2.3",
    "flow-bin": "^0.33.0",
    "gulp": "^3.9.1",
    "gulp-babel": "^6.1.2",
    "gulp-eslint": "^3.0.1",
    "gulp-sourcemaps": "^2.2.0",
    "gulp-util": "^3.0.7",
    "minimist": "^1.2.0",
    "mocha": "^3.1.0",
    "proxyquire": "^1.7.10",
    "sinon": "^1.17.6",
    "temp": "^0.8.3"
  },
  "dependencies": {
    "ajv": "^4.8.2",
    "babel-core": "^6.16.0",
    "babel-loader": "^6.2.5",
    "babel-plugin-transform-es2015-modules-commonjs": "^6.18.0",
    "babel-register": "^6.16.3",
    "change-case": "^3.0.0",
    "chokidar": "^1.6.1",
    "commander": "^2.9.0",
    "ejs": "^2.5.2",
    "express": "^4.14.0",
    "fs-extra": "^0.30.0",
    "jsesc": "^2.2.0",
    "lodash": "^4.16.2",
    "marked": "^0.3.6",
    "marked-terminal": "^1.6.2",
    "pug": "^2.0.0-beta6",
    "resolve": "^1.1.7",
    "semver": "^5.3.0",
    "sockjs": "^0.3.18",
    "stack-trace": "0.0.9",
    "webpack": "2.1.0-beta.21",
    "webpack-dev-middleware": "^1.8.4",
    "winston": "^2.2.0"
  }
}<|MERGE_RESOLUTION|>--- conflicted
+++ resolved
@@ -1,13 +1,7 @@
 {
-<<<<<<< HEAD
-  "name": "pie-cli",
-  "version": "1.3.0",
-  "description": "The pie cli",
-=======
   "name": "pie",
-  "version": "1.4.0-alpha",
+  "version": "1.4.0",
   "description": "The Portable Interaction Elements framework CLI",
->>>>>>> 812b2b28
   "preferGlobal": true,
   "bin": {
     "pie": "bin/pie"
