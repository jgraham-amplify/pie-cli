--- conflicted
+++ resolved
@@ -1,24 +1,8 @@
 import _ from 'lodash';
 import { buildLogger } from '../log-factory';
 import resolve from 'resolve';
-<<<<<<< HEAD
 import { mkFromPath } from './support-module';
-=======
-import { join } from 'path';
 let logger = buildLogger();
-
-let es2015ModulesToCommonJsPlugin = resolve.sync('babel-plugin-transform-es2015-modules-commonjs', { basedir: join(__dirname, '../..') });
-
-logger.debug('resolved plugin: ', es2015ModulesToCommonJsPlugin);
-
-//add babel require hook
-require('babel-register')({
-  //don't ignore files in a `node_modules` dir
-  plugins: [
-    es2015ModulesToCommonJsPlugin
-  ]
-});
->>>>>>> 86435ab3
 
 
 export class BuildConfig {
