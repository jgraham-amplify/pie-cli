import jsesc from 'jsesc';
import fs from 'fs-extra';
import path from 'path';
import {removeFiles} from '../file-helper';

let mkExampleMarkup = (markup, model) => `
<!doctype html>
<html>
  <head>
    <!-- lodash is one of the supported libs on the controller side -->
    <script src="//cdnjs.cloudflare.com/ajax/libs/lodash.js/4.16.2/lodash.js" type="text/javascript"></script>
    <script src="pie.js" type="text/javascript"></script>
    <script src="controllers.js" type="text/javascript"></script>
    <script type="text/javascript">
    
      document.addEventListener('DOMContentLoaded', function(){

        env = {mode: 'gather'};
        model = ${jsesc(model)};
        session = [];
        
        var player = document.querySelector('pie-player');

        player.addEventListener('pie-player-ready', function(event){
<<<<<<< HEAD
          player.controller = new pie.Controller(model, pie.controllerMap);
=======
          var pieController = new pie.Controller(model, pie.controllerMap);
          player.controller = pieController;
>>>>>>> 9d3cbf58
          player.env = env;
          player.session = session;
          
          var panel = document.querySelector('pie-control-panel');
          panel.env = { mode: 'gather' };
          panel.addEventListener('envChanged', function(event){
            console.log('envChanged', event.target.env);
            player.env = event.target.env;    
            
            if(event.target.env.mode === 'evaluate'){
              player.getOutcome().then(function(outcome){
                console.log('outcome', outcome);
                panel.score = " &nbsp; " + outcome.summary.percentage + "% (" + outcome.summary.points + "/" + outcome.summary.maxPoints + ") &nbsp; "; 
              });
            }
          });
        });
      });
    </script>
  </head>
  <body>
    <pie-control-panel></pie-control-panel>
    <pie-player>
    ${markup}
    </pie-player>
  </body>
</html>
`;

export function build(root, srcFile, resultName, configFile){
  let playerMarkup = fs.readFileSync(path.join(root, srcFile), {encoding: 'utf8'});
  let model = fs.readJsonSync(path.join(root, configFile));
  let example = mkExampleMarkup(playerMarkup, model);
  let outpath = path.join(root, resultName);
  fs.writeFileSync(outpath, example, {encoding: 'utf8'});
  return Promise.resolve(outpath);
}

export function clean(root, markupName){
  return removeFiles(root, [markupName]);
}<|MERGE_RESOLUTION|>--- conflicted
+++ resolved
@@ -1,7 +1,7 @@
 import jsesc from 'jsesc';
 import fs from 'fs-extra';
 import path from 'path';
-import {removeFiles} from '../file-helper';
+import { removeFiles } from '../file-helper';
 
 let mkExampleMarkup = (markup, model) => `
 <!doctype html>
@@ -22,12 +22,8 @@
         var player = document.querySelector('pie-player');
 
         player.addEventListener('pie-player-ready', function(event){
-<<<<<<< HEAD
-          player.controller = new pie.Controller(model, pie.controllerMap);
-=======
           var pieController = new pie.Controller(model, pie.controllerMap);
           player.controller = pieController;
->>>>>>> 9d3cbf58
           player.env = env;
           player.session = session;
           
@@ -57,15 +53,15 @@
 </html>
 `;
 
-export function build(root, srcFile, resultName, configFile){
-  let playerMarkup = fs.readFileSync(path.join(root, srcFile), {encoding: 'utf8'});
+export function build(root, srcFile, resultName, configFile) {
+  let playerMarkup = fs.readFileSync(path.join(root, srcFile), { encoding: 'utf8' });
   let model = fs.readJsonSync(path.join(root, configFile));
   let example = mkExampleMarkup(playerMarkup, model);
   let outpath = path.join(root, resultName);
-  fs.writeFileSync(outpath, example, {encoding: 'utf8'});
+  fs.writeFileSync(outpath, example, { encoding: 'utf8' });
   return Promise.resolve(outpath);
 }
 
-export function clean(root, markupName){
+export function clean(root, markupName) {
   return removeFiles(root, [markupName]);
 }