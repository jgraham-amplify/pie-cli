--- conflicted
+++ resolved
@@ -3,16 +3,6 @@
   head
     meta(charset='utf-8')
     link(href='//fonts.googleapis.com/css?family=Roboto', rel='stylesheet')
-<<<<<<< HEAD
-    each val in paths.externals.css
-      link(href=val, rel='stylesheet')
-
-    script(src=paths.client, type='text/javascript')
-    script(src=paths.controllers, type='text/javascript')
-    each val in paths.externals.js
-      script(src=val, type='text/javascript')
-
-=======
     
     each val in paths.externals.css
       link(href=val, rel='stylesheet') 
@@ -23,7 +13,6 @@
     each val in paths.externals.js
       script(src=val, type='text/javascript')
     
->>>>>>> 4310edf0
     script(type='text/javascript').
 
       window.pie = window.pie || {};
