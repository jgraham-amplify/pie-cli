{
  "name": "pie",
<<<<<<< HEAD
  "version": "2.1.0",
=======
  "version": "2.2.0-prerelease",
>>>>>>> 77e00b54
  "description": "The Portable Interaction Elements framework CLI",
  "preferGlobal": true,
  "bin": {
    "pie": "bin/pie"
  },
  "scripts": {
    "test": "./node_modules/.bin/mocha --require babel-register test/unit/**/*",
    "prepublish": "npm run build",
    "build": "gulp build",
    "it": "./node_modules/.bin/mocha --require test/init 'test/integration/**/*-test.js'",
    "postinstall": "./dev/bin/postinstall",
    "dev": "./node_modules/.bin/gulp dev",
    "release": "./node_modules/.bin/gulp release"
  },
  "repository": {
    "type": "git",
    "url": "git+ssh://git@github.com/PieLabs/pie-cli.git"
  },
  "engines": {
    "node": ">=6.7.0",
    "npm": ">=3.10.7"
  },
  "keywords": [
    "pie",
    "cli"
  ],
  "author": "info@corespring.org",
  "license": "ISC",
  "bugs": {
    "url": "https://github.com/PieLabs/pie-cli/issues"
  },
  "homepage": "https://github.com/PieLabs/pie-cli#readme",
  "devDependencies": {
    "acorn": "^4.0.3",
    "babel-cli": "^6.14.0",
    "babel-plugin-transform-es2015-modules-commonjs": "^6.16.0",
    "babel-plugin-transform-flow-strip-types": "^6.14.0",
    "babel-watch": "^2.0.3",
    "chai": "^3.5.0",
    "conventional-github-releaser": "^1.1.3",
    "eslint": "^3.9.1",
    "eslint-plugin-react": "^6.4.1",
    "expand-home-dir": "0.0.3",
    "flow": "^0.2.3",
    "flow-bin": "^0.33.0",
    "gulp": "^3.9.1",
    "gulp-babel": "^6.1.2",
    "gulp-eslint": "^3.0.1",
    "gulp-git": "^1.12.0",
    "gulp-sourcemaps": "^2.2.0",
    "gulp-util": "^3.0.7",
    "minimist": "^1.2.0",
    "mocha": "^3.1.0",
    "proxyquire": "^1.7.10",
    "run-sequence": "^1.2.2",
    "sinon": "^1.17.6",
    "temp": "^0.8.3",
    "release-helper": "PieLabs/release-helper#v1.3.0"
  },
  "dependencies": {
    "ajv": "^4.8.2",
    "babel-core": "^6.16.0",
    "babel-loader": "^6.2.5",
    "babel-plugin-transform-es2015-modules-commonjs": "^6.18.0",
    "babel-register": "^6.16.3",
    "change-case": "^3.0.0",
    "chokidar": "^1.6.1",
    "commander": "^2.9.0",
    "ejs": "^2.5.2",
    "express": "^4.14.0",
    "fs-extra": "^0.30.0",
    "jsesc": "^2.2.0",
    "lodash": "^4.16.2",
    "marked": "^0.3.6",
    "marked-terminal": "^1.6.2",
    "pug": "^2.0.0-beta6",
    "resolve": "^1.1.7",
    "semver": "^5.3.0",
    "sockjs": "^0.3.18",
    "stack-trace": "0.0.9",
    "webpack": "2.1.0-beta.21",
    "webpack-dev-middleware": "^1.8.4",
    "winston": "^2.2.0"
  }
}<|MERGE_RESOLUTION|>--- conflicted
+++ resolved
@@ -1,10 +1,6 @@
 {
   "name": "pie",
-<<<<<<< HEAD
-  "version": "2.1.0",
-=======
   "version": "2.2.0-prerelease",
->>>>>>> 77e00b54
   "description": "The Portable Interaction Elements framework CLI",
   "preferGlobal": true,
   "bin": {
